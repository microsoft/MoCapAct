--- conflicted
+++ resolved
@@ -38,28 +38,6 @@
         metrics_path: Optional[Text] = None,
         keep_hdf5s_open: bool = False
     ):
-<<<<<<< HEAD
-        print('Creating Expert Dataset')
-        if len(h5py_fnames) == 1 and os.path.isdir(h5py_fnames[0]):
-            print('Globbing for hdf5s')
-            h5py_fnames = glob.glob(os.path.join(h5py_fnames[0], '*.hdf5'))
-        print('Collected list of hdf5 fnames:', h5py_fnames)
-        self._dsets = []
-        for fname in tqdm(h5py_fnames, desc='Loading hdf5 datasets'):
-            self._dsets.append(h5py.File(fname, 'r'))
-        # self._dsets = [h5py.File(fname, 'r') for fname in h5py_fnames]
-        self._observables = observables
-
-        self._clip_ids = []
-        for dset in self._dsets:
-            if clip_ids is None:
-                self._clip_ids.append(tuple([k for k in dset.keys() if k.startswith('CMU')]))
-            else:
-                self._clip_ids.append(tuple([k for k in dset.keys() if k.startswith('CMU') and k.split('-')[0] in clip_ids]))
-        self._all_clip_ids = tuple(itertools.chain.from_iterable(self._clip_ids))
-        self._unique_clip_ids = tuple(set([k.split('-')[0] for k in self._all_clip_ids]))
-        print('Training on unique clip ids: ', self._unique_clip_ids)
-=======
         """
         h5py_fnames: List of paths to HDF5 files to load.
         observables: What observables to return in __getitem__.
@@ -95,7 +73,6 @@
         self._clip_snippets_flat = tuple(itertools.chain.from_iterable(self._clip_snippets))
         self._clip_ids = tuple({k.split('-')[0] for k in self._clip_snippets_flat})
 
->>>>>>> 59f27b49
         self._min_seq_steps = min_seq_steps
         self._max_seq_steps = max_seq_steps
         self._concat_observables = concat_observables

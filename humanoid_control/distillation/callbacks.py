--- conflicted
+++ resolved
@@ -92,11 +92,7 @@
         if model.global_rank == 0 and self._eval_freq > 0 and self.n_calls % self._eval_freq == 0:
             self._create_env()
             self._env.seed(self._seed)
-<<<<<<< HEAD
-            _, _, ep_norm_rews, ep_norm_lens, _ = evaluation.evaluate_locomotion_policy(
-=======
-            ep_rews, ep_lens, ep_norm_rews, ep_norm_lens = evaluation.evaluate_locomotion_policy(
->>>>>>> 79ddbcff
+            ep_rews, ep_lens, ep_norm_rews, ep_norm_lens, _ = evaluation.evaluate_locomotion_policy(
                 model,
                 self._env,
                 n_eval_episodes=self._n_eval_episodes,

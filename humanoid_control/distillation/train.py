import os
import os.path as osp
import random
import numpy as np
from pathlib import Path
from datetime import datetime, timedelta
from absl import flags, app
from torch.utils.data.dataloader import DataLoader
import ml_collections
from ml_collections.config_flags import config_flags
import pytorch_lightning as pl

from stable_baselines3.common.running_mean_std import RunningMeanStd

from humanoid_control import observables
from humanoid_control import utils
from humanoid_control.distillation import callbacks
from humanoid_control.distillation import dataset

FLAGS = flags.FLAGS

# Path flags
flags.DEFINE_string("output_root", None, "Output directory to save the model and logs")
flags.DEFINE_string("dataset_root", None, "Root to dataset files")
flags.DEFINE_list("train_clip_ids", None, "Names of training set clip IDs")
flags.DEFINE_list("val_clip_ids", None, "Names of training set clip IDs")
flags.DEFINE_bool("do_validation_loop", False, "Whether to run PyTorch Lightning's loop over the validation set")
flags.DEFINE_integer("validation_freq", int(1e4), "How often (in iterations) to do validation loop")
flags.DEFINE_bool("randomly_load_hdf5", False, "Whether to randomize the order of hdf5 files before loading")
flags.DEFINE_integer("save_every_n_minutes", 60, "How often to save latest model")
flags.DEFINE_string("dataset_metrics_path", None, "Path to load dataset metrics, if desired")

# Training hyperparameters
flags.DEFINE_integer("n_hours", 24, "Number of hours to train")
flags.DEFINE_integer("batch_size", 64, "Batch size used during training")
flags.DEFINE_list("clip_ids", None, "List of clips to consider. By default, every clip.")
flags.DEFINE_float("learning_rate", 1e-4, "Learning rate")
flags.DEFINE_float("max_grad_norm", float('inf'), "Clip gradient norm")
flags.DEFINE_integer("n_workers", 8, "Number of workers for loading data")
flags.DEFINE_integer("seed", 0, "RNG seed")
flags.DEFINE_integer("progress_bar_refresh_rate", 1, "How often to refresh progress bar")
flags.DEFINE_bool("track_grad_norm", False, "Whether to log the gradient norm")
flags.DEFINE_bool("clip_weighted", False, "Whether to use a weight defined solely by the clip or also by the state and action")
flags.DEFINE_bool("advantage_weights", True, "Whether to use AWR or RWR")
flags.DEFINE_float("temperature", None, "Weighting temperature")
flags.DEFINE_bool("keep_hdf5s_open", False, "Whether to keep all HDF5s open (will cause memory leaks!)")

# Model hyperparameters
config_file = "humanoid_control/distillation/config.py"
config_flags.DEFINE_config_file("model", f"{config_file}:mlp_time_index", "Model architecture")
flags.DEFINE_string("gpus", "-1", "GPU configuration (https://pytorch-lightning.readthedocs.io/en/stable/advanced/multi_gpu.html#select-gpu-devices)")
flags.DEFINE_bool("normalize_obs", False, "Whether to normalize the input observation")
flags.DEFINE_string("load_path", None, "Load path to warm-start")
flags.DEFINE_bool("record_video", False, "Whether to record video for evaluation")

# Rollout evaluation hyperparameters
eval_config = ml_collections.ConfigDict()
eval_config.freq = int(1e5)
eval_config.n_episodes = 2500
eval_config.act_noise = 0.
eval_config.min_steps = 15
eval_config.termination_error_threshold = 0.3
eval_config.n_workers = 8
eval_config.seed = 0
eval_config.serial = False
flags.DEFINE_multi_enum("eval_mode", [], ["train_start", "train_rsi", "val_start", "val_rsi"], "What dataset and initialization to do evaluation on")
config_flags.DEFINE_config_dict("eval", eval_config)

flags.mark_flag_as_required("output_root")
flags.mark_flag_as_required("dataset_root")
flags.mark_flag_as_required("train_clip_ids")

def main(_):
    output_dir = osp.join(FLAGS.output_root, datetime.now().strftime("%Y-%m-%d_%H-%M-%S"))

<<<<<<< HEAD
    train_dataset_paths = [osp.join(FLAGS.dataset_root, clip_id + '.hdf5') for clip_id in FLAGS.train_clip_ids]
    if FLAGS.val_clip_ids is None:
        val_dataset_paths = None
    else:
        val_dataset_paths = [osp.join(FLAGS.dataset_root, clip_id + '.hdf5') for clip_id in FLAGS.val_clip_ids]
=======
    # Make supervision dataset
    if hasattr(FLAGS.model.config, 'seq_steps'):
        seq_steps = FLAGS.model.config.seq_steps
    elif hasattr(FLAGS.model.config, 'block_size'):
        seq_steps = FLAGS.model.config.block_size
    else:
        seq_steps = 1

>>>>>>> 59f27b49

    # Log some stuff (but only in process 0)
    if os.getenv("LOCAL_RANK", "0") == "0":
        Path(output_dir).mkdir(parents=True, exist_ok=True)
        print(FLAGS.flags_into_string())
        with open(osp.join(output_dir, 'flags.txt'), 'w') as f:
            f.write(FLAGS.flags_into_string())
        with open(osp.join(output_dir, 'model_constructor.txt'), 'w') as f:
            f.write(FLAGS.model.constructor)
        if FLAGS.dataset_metrics_path is None:
            dset = dataset.ExpertDataset(
                FLAGS.train_dataset_paths,
                observables.MULTI_CLIP_OBSERVABLES_SANS_ID,
                FLAGS.clip_ids,
                min_seq_steps=seq_steps,
                max_seq_steps=seq_steps,
                normalize_obs=False,
                clip_weighted=FLAGS.clip_weighted,
                advantage_weights=FLAGS.advantage_weights,
                temperature=FLAGS.temperature,
                concat_observables=False
            )
            np.savez(
                osp.join(output_dir, 'dataset_metrics.npz'),
                obs_mean=dset.obs_mean,
                obs_var=dset.obs_var,
                act_mean=dset.act_mean,
                act_var=dset.act_var,
                count=dset.count,
                snippet_returns=dset.snippet_returns,
                advantages=dset.advantages,
                values=dset.values
            )
            del dset

    pl.seed_everything(FLAGS.seed, workers=True)

    dataset_metrics_path = FLAGS.dataset_metrics_path or osp.join(output_dir, 'dataset_metrics.npz')

    # If desired, randomize order of dataset paths
    if FLAGS.randomly_load_hdf5:
<<<<<<< HEAD
        print(train_dataset_paths)
        random.shuffle(train_dataset_paths)
        print(train_dataset_paths)
        if val_dataset_paths is not None:
            random.shuffle(val_dataset_paths)

    # Make supervision dataset
    if hasattr(FLAGS.model.config, 'seq_steps'):
        seq_steps = FLAGS.model.config.seq_steps
    elif hasattr(FLAGS.model.config, 'block_size'):
        seq_steps = FLAGS.model.config.block_size
    else:
        seq_steps = 1

=======
        print(FLAGS.train_dataset_paths)
        random.shuffle(FLAGS.train_dataset_paths)
        print(FLAGS.train_dataset_paths)
        if FLAGS.val_dataset_paths is not None:
            random.shuffle(FLAGS.val_dataset_paths)
>>>>>>> 59f27b49
    train_dataset = dataset.ExpertDataset(
        train_dataset_paths,
        observables.MULTI_CLIP_OBSERVABLES_SANS_ID,
        FLAGS.clip_ids,
        min_seq_steps=seq_steps,
        max_seq_steps=seq_steps,
        normalize_obs=False, #FLAGS.normalize_obs,
        clip_weighted=FLAGS.clip_weighted,
        advantage_weights=FLAGS.advantage_weights,
        temperature=FLAGS.temperature,
        concat_observables=False,
        metrics_path=dataset_metrics_path,
        keep_hdf5s_open=FLAGS.keep_hdf5s_open
    )

    if val_dataset_paths is not None:
        val_dataset = dataset.ExpertDataset(
            val_dataset_paths,
            observables.MULTI_CLIP_OBSERVABLES_SANS_ID,
            FLAGS.clip_ids,
            min_seq_steps=seq_steps,
            max_seq_steps=seq_steps,
            normalize_obs=False, #FLAGS.normalize_obs,
            clip_weighted=FLAGS.clip_weighted,
            advantage_weights=FLAGS.advantage_weights,
            temperature=FLAGS.temperature,
            concat_observables=False,
            metrics_path=dataset_metrics_path if not FLAGS.do_validation_loop else None, # TODO: Have val dataset compute its own stats
            keep_hdf5s_open=FLAGS.keep_hdf5s_open
        )

    if FLAGS.normalize_obs:
        obs_rms = {}
        for obs_key, obs_indices in train_dataset.observable_indices.items():
            rms = RunningMeanStd(shape=obs_indices.shape)
            rms.mean = train_dataset.obs_mean[obs_indices]
            rms.var = train_dataset.obs_var[obs_indices]
            obs_rms[obs_key] = rms
    else:
        obs_rms = None

    # Make policy to be trained
    model_constructor = utils.str_to_callable(FLAGS.model.constructor)
    policy = model_constructor(
        train_dataset.full_observation_space,
        train_dataset.action_space,
        ref_steps=train_dataset.ref_steps,
        learning_rate=FLAGS.learning_rate,
        features_extractor_kwargs=dict(observable_keys=FLAGS.model.config.observables, obs_rms=obs_rms),
        **FLAGS.model.config
    )

    train_loader = DataLoader(train_dataset, shuffle=True, pin_memory=True,
                              batch_size=FLAGS.batch_size, num_workers=FLAGS.n_workers)
    if val_dataset_paths is not None and FLAGS.do_validation_loop:
        val_loader = DataLoader(val_dataset, batch_size=FLAGS.batch_size, num_workers=FLAGS.n_workers)
    else:
        val_loader = None

    ############
    # Callbacks
    ############
    train_callbacks = []
    # Saving latest model callback
    last_model_callback = pl.callbacks.ModelCheckpoint(
        dirpath=osp.join(output_dir, 'model'),
        save_top_k=0,
        save_last=True,
        train_time_interval=timedelta(minutes=FLAGS.save_every_n_minutes)
    )
    train_callbacks.append(last_model_callback)
    if val_loader is not None: # Validation set callback
        train_callbacks.append(pl.callbacks.ModelCheckpoint(
            dirpath=osp.join(output_dir, "eval/validation"),
            filename="best",
            monitor="val_loss/loss",
            save_top_k=1,
            every_n_train_steps=FLAGS.validation_freq+1 # add one to ensure it saves after the validation
        ))
    for eval_mode in FLAGS.eval_mode: # Policy evaluation callbacks
        is_train_dataset = (eval_mode.startswith("train"))
        always_init_at_clip_start = (eval_mode.endswith("start"))
<<<<<<< HEAD
        prefix = (
            ("train_" if is_train_dataset else "val_")
            + ("start" if always_init_at_clip_start else "random")
        )
        if not is_train_dataset and val_dataset_paths is None:
=======
        prefix = eval_mode
        if not is_train_dataset and FLAGS.val_dataset_paths is None:
>>>>>>> 59f27b49
            continue
        if os.getenv("LOCAL_RANK", "0") == "0":
            Path(osp.join(output_dir, 'eval', prefix)).mkdir(parents=True, exist_ok=True)
        eval_dataset = train_dataset if is_train_dataset else val_dataset
        eval_callback = callbacks.PolicyEvaluationCallback(
            eval_dataset.clip_snippets_flat,
            eval_dataset.ref_steps,
            FLAGS.eval.n_episodes,
            FLAGS.eval.freq,
            FLAGS.eval.act_noise,
            FLAGS.eval.min_steps,
            FLAGS.eval.termination_error_threshold,
            always_init_at_clip_start,
            FLAGS.eval.n_workers,
            FLAGS.eval.seed,
            prefix + '_',
            osp.join(output_dir, 'eval', prefix),
            serial_evaluation=FLAGS.eval.serial,
            record_video=FLAGS.record_video,
            verbose=1
        )
        train_callbacks.append(eval_callback)
    csv_logger = pl.loggers.CSVLogger(output_dir, name='logs', version='')
    tb_logger = pl.loggers.TensorBoardLogger(output_dir, name='logs', version='')
    trainer = pl.Trainer(
        default_root_dir=output_dir,
        gpus=FLAGS.gpus,
        strategy='ddp',
        track_grad_norm=2 if FLAGS.track_grad_norm else -1,
        max_time=timedelta(hours=FLAGS.n_hours),
        gradient_clip_val=FLAGS.max_grad_norm,
        progress_bar_refresh_rate=FLAGS.progress_bar_refresh_rate,
        val_check_interval=FLAGS.validation_freq if val_loader is not None else None,
        deterministic=True,
        benchmark=True,
        callbacks=train_callbacks,
        logger=[csv_logger, tb_logger]
    )
    trainer.fit(policy, train_loader, val_dataloaders=val_loader, ckpt_path=FLAGS.load_path)

if __name__ == '__main__':
    app.run(main)<|MERGE_RESOLUTION|>--- conflicted
+++ resolved
@@ -73,13 +73,11 @@
 def main(_):
     output_dir = osp.join(FLAGS.output_root, datetime.now().strftime("%Y-%m-%d_%H-%M-%S"))
 
-<<<<<<< HEAD
     train_dataset_paths = [osp.join(FLAGS.dataset_root, clip_id + '.hdf5') for clip_id in FLAGS.train_clip_ids]
     if FLAGS.val_clip_ids is None:
         val_dataset_paths = None
     else:
         val_dataset_paths = [osp.join(FLAGS.dataset_root, clip_id + '.hdf5') for clip_id in FLAGS.val_clip_ids]
-=======
     # Make supervision dataset
     if hasattr(FLAGS.model.config, 'seq_steps'):
         seq_steps = FLAGS.model.config.seq_steps
@@ -88,7 +86,6 @@
     else:
         seq_steps = 1
 
->>>>>>> 59f27b49
 
     # Log some stuff (but only in process 0)
     if os.getenv("LOCAL_RANK", "0") == "0":
@@ -130,28 +127,12 @@
 
     # If desired, randomize order of dataset paths
     if FLAGS.randomly_load_hdf5:
-<<<<<<< HEAD
         print(train_dataset_paths)
         random.shuffle(train_dataset_paths)
         print(train_dataset_paths)
         if val_dataset_paths is not None:
             random.shuffle(val_dataset_paths)
 
-    # Make supervision dataset
-    if hasattr(FLAGS.model.config, 'seq_steps'):
-        seq_steps = FLAGS.model.config.seq_steps
-    elif hasattr(FLAGS.model.config, 'block_size'):
-        seq_steps = FLAGS.model.config.block_size
-    else:
-        seq_steps = 1
-
-=======
-        print(FLAGS.train_dataset_paths)
-        random.shuffle(FLAGS.train_dataset_paths)
-        print(FLAGS.train_dataset_paths)
-        if FLAGS.val_dataset_paths is not None:
-            random.shuffle(FLAGS.val_dataset_paths)
->>>>>>> 59f27b49
     train_dataset = dataset.ExpertDataset(
         train_dataset_paths,
         observables.MULTI_CLIP_OBSERVABLES_SANS_ID,
@@ -234,16 +215,8 @@
     for eval_mode in FLAGS.eval_mode: # Policy evaluation callbacks
         is_train_dataset = (eval_mode.startswith("train"))
         always_init_at_clip_start = (eval_mode.endswith("start"))
-<<<<<<< HEAD
-        prefix = (
-            ("train_" if is_train_dataset else "val_")
-            + ("start" if always_init_at_clip_start else "random")
-        )
+        prefix = eval_mode
         if not is_train_dataset and val_dataset_paths is None:
-=======
-        prefix = eval_mode
-        if not is_train_dataset and FLAGS.val_dataset_paths is None:
->>>>>>> 59f27b49
             continue
         if os.getenv("LOCAL_RANK", "0") == "0":
             Path(osp.join(output_dir, 'eval', prefix)).mkdir(parents=True, exist_ok=True)
